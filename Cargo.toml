[package]
authors = ["omnect@conplement.de"]
build = "src/build.rs"
description = "This service allows remote features like: user fw update consent, factory reset, network adapter status and reboot."
edition = "2021"
homepage = "https://www.omnect.io/home"
license = "MIT OR Apache-2.0"
name = "omnect-device-service"
readme = "README.md"
repository = "git@github.com:omnect/omnect-device-service.git"
<<<<<<< HEAD
version = "0.16.0"
=======
version = "0.16.2"
>>>>>>> 56f37f2d

[dependencies]
anyhow = "1.0"
async-trait = "0.1"
azure-iot-sdk = { git = "https://github.com/omnect/azure-iot-sdk.git", tag = "0.11.11", features = [
  "module_client",
] }
dotenvy = "0.15"
env_logger = "0.10"
enum_dispatch = "0.3"
futures = "0.3"
futures-executor = "0.3"
futures-util = "0.3"
lazy_static = "1.4"
log = "0.4"
log-panics = { version = "2", features = ["with-backtrace"] }
modemmanager = { git = "https://github.com/omnect/modemmanager.git", tag = "0.2.0", default_features = false, optional = true }
network-interface = "0.1"
nix = { version = "0.28", features = ["time"] }
notify = "6.0"
notify-debouncer-mini = "0.3"
sd-notify = "0.4"
serde = { version = "1.0", features = ["derive"] }
serde_json = "1.0"
serde_with = "2.2"
signal-hook = "0.3"
signal-hook-tokio = { version = "0.3", features = ["futures-v0_3"] }
strum = "0.24"
strum_macros = "0.24"
systemd-zbus = "0.1"
time = { version = "=0.3.23", features = ["formatting"] }
tokio = "1"
uuid = "1.4"
zbus = { version = "3", default-features = false, features = ["tokio"] }

[dev-dependencies]
cp_r = "0.5"
mockall = "0.11"
rand = "0.8"
regex = "1"
stdext = "0.3"
omnect-device-service = { path = ".", features = ["mock"] }
tempfile = "3.6"

[features]
default = []
bootloader_uboot = []
bootloader_grub = []
mock = []
modem_info = ["modemmanager"]<|MERGE_RESOLUTION|>--- conflicted
+++ resolved
@@ -8,11 +8,7 @@
 name = "omnect-device-service"
 readme = "README.md"
 repository = "git@github.com:omnect/omnect-device-service.git"
-<<<<<<< HEAD
-version = "0.16.0"
-=======
-version = "0.16.2"
->>>>>>> 56f37f2d
+version = "0.17.0"
 
 [dependencies]
 anyhow = "1.0"
