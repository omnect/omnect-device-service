[package]
authors = ["omnect@conplement.de"]
build = "src/build.rs"
description = "This service allows remote features like: user fw update consent, factory reset, network adapter status and reboot."
edition = "2021"
homepage = "https://www.omnect.io/home"
license = "MIT OR Apache-2.0"
name = "omnect-device-service"
readme = "README.md"
repository = "https://github.com/omnect/omnect-device-service.git"
<<<<<<< HEAD
version = "0.31.0"
=======
version = "0.30.4"
>>>>>>> b1faa7f9

[dependencies]
actix-server = { version = "2.3", default-features = false }
actix-web = { version = "4.9", default-features = false }
anyhow = { version = "1.0", default-features = false }
async-trait = { version = "0.1", default-features = false }
azure-iot-sdk = { git = "https://github.com/omnect/azure-iot-sdk.git", tag = "0.13.9", default-features = false, features = [
  "module_client",
] }
cfg-if = { version = "1.0", default-features = false }
dotenvy = { version = "0.15", default-features = false }
env_logger = { version = "0.11", default-features = false }
freedesktop_entry_parser = { version = "1.3", default-features = false }
futures = { version = "0.3", default-features = false }
futures-util = { version = "0.3", default-features = false }
glob = { version = "0.3", default-features = false }
lazy_static = { version = "1.4", default-features = false }
log = { version = "0.4", default-features = false }
log-panics = { version = "2", default-features = false }
modemmanager = { git = "https://github.com/omnect/modemmanager.git", tag = "0.3.4", default-features = false, optional = true }
nix = { version = "0.29", default-features = false, features = ["time"] }
notify = { version = "8.0", default-features = false }
notify-debouncer-full = { version = "0.5", default-features = false }
regex = { version = "1.11", default-features = false, features = ["std"] }
reqwest = { version = "0.12", default-features = false, features = [
  "default-tls",
] }
sd-notify = { version = "0.4", default-features = false }
serde = { version = "1.0", default-features = false, features = ["derive"] }
serde_json = { version = "1.0", default-features = false }
serde_repr = { version = "0.1", default-features = false }
serde_with = { version = "3.8", default-features = false, features = [
  "std",
  "macros",
] }
signal-hook = { version = "0.3", default-features = false }
signal-hook-tokio = { version = "0.3", default-features = false, features = [
  "futures-v0_3",
] }
strum_macros = { version = "0.26", default-features = false }
sysinfo = { version = "0.33", default-features = false, features = [
  "component",
  "disk",
  "system",
] }
systemd-zbus = { version = "5.1", default-features = false }
time = { version = "0.3", default-features = false, features = ["formatting"] }
tokio = { version = "1", default-features = false }
tokio-stream = { version = "0.1", default-features = false, features = [
  "time",
] }
toml = { version = "0.8", default-features = false, features = ["parse"] }
uuid = { version = "1.4", default-features = false }
x509-parser = { version = "0.16", default-features = false }
zbus = { version = "5.3", default-features = false, features = ["tokio"] }

[dev-dependencies]
actix-web = "4"
assert-json-diff = "2.0"
cp_r = "0.5"
futures-executor = "0.3"
mockall = "0.13"
rand = "0.8"
regex = "1"
omnect-device-service = { path = ".", features = ["mock"] }
tempfile = "3.14"

[features]
default = []
bootloader_uboot = []
bootloader_grub = []
mock = []
modem_info = ["modemmanager"]<|MERGE_RESOLUTION|>--- conflicted
+++ resolved
@@ -8,11 +8,7 @@
 name = "omnect-device-service"
 readme = "README.md"
 repository = "https://github.com/omnect/omnect-device-service.git"
-<<<<<<< HEAD
 version = "0.31.0"
-=======
-version = "0.30.4"
->>>>>>> b1faa7f9
 
 [dependencies]
 actix-server = { version = "2.3", default-features = false }
