--- conflicted
+++ resolved
@@ -8,11 +8,7 @@
 name = "omnect-device-service"
 readme = "README.md"
 repository = "git@github.com:omnect/omnect-device-service.git"
-<<<<<<< HEAD
 version = "0.16.0"
-=======
-version = "0.15.1"
->>>>>>> a2e1003d
 
 [dependencies]
 anyhow = "1.0"
@@ -29,12 +25,9 @@
 lazy_static = "1.4"
 log = "0.4"
 log-panics = { version = "2", features = ["with-backtrace"] }
-<<<<<<< HEAD
+modemmanager = { git = "https://github.com/omnect/modemmanager.git", tag = "0.2.0", default_features = false }
+network-interface = "0.1"
 nix = { version = "0.28", features = ["time"] }
-=======
-modemmanager = { git = "https://github.com/omnect/modemmanager.git", tag = "0.2.0", default_features = false }
->>>>>>> a2e1003d
-network-interface = "0.1"
 notify = "6.0"
 notify-debouncer-mini = "0.3"
 sd-notify = "0.4"
