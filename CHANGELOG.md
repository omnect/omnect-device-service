# Changelog

All notable changes to this project will be documented in this file.

The format is based on [Keep a Changelog](https://keepachangelog.com/en/1.0.0/),
and this project adheres to [Semantic Versioning](https://semver.org/spec/v2.0.0.html).

<<<<<<< HEAD
## [0.16.0] Q1 2024
- refactoring of update validation handling:
  - introduced post service script to handle omnect-device-service restarts during
    update_validation
  - global timeout for update validation
- updated azure-iot-sdk to 0.11.0 (confirmation timeout increased + do log instead panic on timeout)
=======
## [0.16.2] Q2 2024
- fixed Cargo.lock

## [0.16.1] Q2 2024
- updated h2 dependency to fix audit warnings

## [0.16.0] Q1 2024
- added modem_info feature to make modemmanager a conditional dependency
>>>>>>> 56f37f2d

## [0.15.1] Q1 2024
- fixed compilation error due to missing imports

## [0.15.0] Q1 2024
- introduced modem info feature
  - added functionality to query modem data

## [0.14.17] Q1 2024
- added infos at startup: current root device and if a bootloader update occurred

## [0.14.16] Q1 2024
- updated azure-iot-sdk to 0.11.10 to introduce configurable outgoing message confirmation timeout

## [0.14.15] Q1 2024
- fixed sending watchdog notify in time

## [0.14.14] Q1 2024
- updated dependencies in order to fix audit warnings

## [0.14.13] Q1 2024
- updated azure-iot-sdk to 0.11.8 to introduce configurable do_work frequency and logging in azure-iot-sdk-c
- prolonged watchdog interval while running update validation

## [0.14.12] Q4 2023
- removed multiline error log messages to get a more compact view in the journal

## [0.14.11] Q4 2023
- updated azure-iot-sdk to 0.11.6

## [0.14.10] Q4 2023
- bumped env_logger to 0.10
- logging: added sd-daemon logging priority prefixes to get different log levels in the journal

## [0.14.9] Q4 2023
- update rust toolchain to 1.74

## [0.14.8] Q4 2023
- fixed cargo.toml version

## [0.14.7] Q4 2023
- tests: fixed clippy warning

## [0.14.6] Q4 2023
- removed feature ssh_handling, ssh connection via ssh_tunnel still working
- fixed an issue with ssh tunnels were certificates were deleted early
- fixed ssh tunnel to enforce certificate based authentication

## [0.14.5] Q4 2023
- fixed passing of errors to direct methods results

## [0.14.4] Q4 2023
- ssh tunnel:
  - fixed error in tests
  - fixed error when sending device 2 cloud notifications by bumping azure-iot-sdk to 0.11.4
- tests: fixed clippy warnings

## [0.14.3] Q4 2023
- reduced permissions for ssh keys and certificates

## [0.14.2] Q3 2023
- fixed time stamp parsing causing flaky tests
- removed bogus debug prints in tests

## [0.14.1] Q3 2023
- fixed RUSTSEC-2020-0071 (explicit `cargo update`)

## [0.14.0] Q3 2023
- ssh tunnel: added ssh tunnel feature to access possibly NATed devices.
- fixed code format
- Changelog: fixed indentation

## [0.13.2] Q3 2023
- bumped to azure-iot-sdk 0.11.0 which prevents potential deadlocks
- introduced signal handler to handle termination and shutdown twin properly

## [0.13.1] Q3 2023
- fixed rust-toolchain.toml

## [0.13.0] Q3 2023
- replaced channel/thread based event dispatching by async dispatching based on azure-iot-sdk 0.10.0
- introduced mockall crate for unit tests
- introduced cargo feature "mock"
  - usefull for host testing
  - automatically used by cargo test
- updated to rust toolchain to v1.65

## [0.12.0] Q2 2023
- added abstraction layer `bootloader_env` for uboot and grub to
  support environment variable handling
- update validation: fixed bug where root partition was switched
  on update validation fail

## [0.11.5] Q2 2023
- systemd: removed enforcing reboot on errors

## [0.11.4] Q2 2023
- fixed RUSTSEC-2023-0044

## [0.11.3] Q2 2023
- updated to azure-iot-sdk 0.9.5
- changed omnect git dependencies from ssh to https url's

## [0.11.2] Q2 2023
- added feature toggle for reboot direct method
- added feature reporting for wifi-commissioning-gatt-service
- improved error messages

## [0.11.1] Q2 2023
- fixed cargo clippy error

## [0.11.0] Q1 2023
- refactored and introduced feature toggles

## [0.10.4] Q1 2023
- systemd::start_unit: added timeout handling
- systemd::wait_for_system_running: added timeout handling
- systemd::reboot: sync journal before reboot
- module version: also log the short git revision
- explicit `cargo update` to fix RUSTSEC-2023-0034

## [0.10.3] Q1 2023
- fixed twin update handling when key is not present at all vs. key is null

## [0.10.2] Q1 2023
- fixed GHSA-4q83-7cq4-p6wg (explicit `cargo update`)

## [0.10.1] Q1 2023
- update validation: added check if system is running

## [0.10.0] Q1 2023
- refactored service permissions, reboot, factory-reset, ssh-report and
  update validation handling
  - removed path activation handling for permission propagation
  - added policy-kit configuration for accessing systemd via dbus for reboot
    and starting iot-hub-device-update
  - added sudo configuration for safe fw_setenv/printenv usage
  - added sudo configuration for writing ssh pubkey as user omnect
  - successful start of `iot-hub-device-update` is not part of update
    validation
- allow service to use optional env file
  `/etc/omnect/omnect-device-service.env`, e.g. to set `RUST_LOG=DEBUG`

## [0.9.1] Q1 2023
- improved readme
- pined time dependency to 0.3.19 since newer versions need rust 1.63

## [0.9.0] Q1 2023
- added ssh direct methods: open_ssh, close_ssh, refresh_ssh_status
- updated azure-iot-sdk to 0.9.2

## [0.8.2] Q1 2023
- fixed redundant locking on twin

## [0.8.1] Q1 2023
- twin:
  - refactored into main module and submodules:
    - main module: src/twin/mod.rs
    - submodules of twin: common.rs, consent.rs, factory_reset.rs, network_status.rs
    - contains now handlers for: C2D messages, direct methods, and desired/reported properties
  - added unittests
  - don't report any network adapter in case no filter is set in desired properties
- readme: prepared open sourcing repository

## [0.8.0] Q1 2023
- introduced fallback update handling

## [0.7.3] Q1 2023
- fixed bug when application didn't exit on Unauthenticated message

## [0.7.2] Q1 2023
- report network status:
  - switched to include filter
  - fixed issue with empty filter
  - report vectors of addresses

## [0.7.1] Q1 2023
- added audit exception for RUSTSEC-2020-0071

## [0.7.0] Q1 2023
- bumped to notify 5.1
- bumped to azure-iot-sdk 0.9.0
- switched to anyhow based errors
- report network status
- general user consent:
  - only handle if list changed
  - list items are case insensitive

## [0.6.4] Q1 2023
- introduce rust-toolchain.toml to enforce same rust version as used by kirkstone

## [0.6.3] Q1 2023
- updated tokio to 1.23 in order to fix cargo audit warning

## [0.6.2] Q4 2022
- renamed crate from icsdm-device-service to omnect-device-service

## [0.6.1] Q4 2022
- renamed from ICS-DeviceManagement to omnect github orga

## [0.6.0] Q3 2022
- renamed crate from demo-portal-module to icsdm-device-service

## [0.5.11] Q3 2022
- added direct method "reboot"
- fixed bug when async client does not terminate correctly
- improved logging for AuthenticationStatus changes

## [0.5.10] Q3 2022
- log message with severity error on panics

## [0.5.9] Q3 2022
- fixed report azure-sdk-version in twin
- updated to notify 5.0
- switched from forked sd-notify to new official release 0.4.1
- changed some debug messages to log level info

## [0.5.8] Q3 2022
- report azure-sdk-version in twin
- log info message for azure-sdk-version
- bump to azure-iot-sdk 0.8.4

## [0.5.7] Q3 2022
- start service after time-sync target to avoid time jumps during service start
- added info message for logging the package version

## [0.5.6] Q3 2022
- fixed panic when closing message channel

## [0.5.5] Q3 2022
- fixed panic when calling IotHubClient::from_identity_service
- fixed terminating on ExpiredSasToken
- bumped to latest azure-iot-sdk 0.8.3

## [0.5.4] Q3 2022
- bumped to latest azure-iot-sdk 0.8.2
- fixed tokio dependency

## [0.5.3] Q2 2022
- replaced std::thread by tokio for async tasks

## [0.5.2] Q2 2022
- bumped to latest azure-iot-sdk 0.8.1

## [0.5.1] Q2 2022
- bumped to latest azure-iot-sdk 0.8.0

## [0.5.0] Q2 2022
- factory reset: optional restore wifi settings
- direct methods: return with error in case of file system failures
- fix bug in main loop when channel is closed by sender
- report cargo package version

## [0.4.1] Q2 2022
- general:
  - improved error logging and handling
- user consent:
  - fixed handling of empty general consent in desired properties
  - fixed opening file for reading

## [0.4.0] Q2 2022
- factory reset:
  - report new status "in_progress"
- user consent:
  - report general consent status

## [0.3.0] Q2 2022
- added user consent handling for "iot-hub-device-update"
- bumped to latest azure-iot-sdk 0.5.5
- firmware_reset_trigger_file: delete file content with OpenOptions "truncate"
- catch error message if fw_printenv command is not supported on the used platform
- rollback placeholder handling for formatting string, due to compatibility with rust toolchain < 1.56

## [0.2.0] Q1 2022
- bumped to latest azure-iot-sdk 0.5.3

## [0.1.1] Q1 2022
- evaluation of the uboot variable "factory-reset-status" optimized

## [0.1.0] Q1 2022
- initial version<|MERGE_RESOLUTION|>--- conflicted
+++ resolved
@@ -5,14 +5,13 @@
 The format is based on [Keep a Changelog](https://keepachangelog.com/en/1.0.0/),
 and this project adheres to [Semantic Versioning](https://semver.org/spec/v2.0.0.html).
 
-<<<<<<< HEAD
-## [0.16.0] Q1 2024
+## [0.17.0] Q2 2024
 - refactoring of update validation handling:
   - introduced post service script to handle omnect-device-service restarts during
     update_validation
   - global timeout for update validation
 - updated azure-iot-sdk to 0.11.0 (confirmation timeout increased + do log instead panic on timeout)
-=======
+
 ## [0.16.2] Q2 2024
 - fixed Cargo.lock
 
@@ -21,7 +20,6 @@
 
 ## [0.16.0] Q1 2024
 - added modem_info feature to make modemmanager a conditional dependency
->>>>>>> 56f37f2d
 
 ## [0.15.1] Q1 2024
 - fixed compilation error due to missing imports
