--- conflicted
+++ resolved
@@ -5,8 +5,6 @@
 The format is based on [Keep a Changelog](https://keepachangelog.com/en/1.0.0/),
 and this project adheres to [Semantic Versioning](https://semver.org/spec/v2.0.0.html).
 
-<<<<<<< HEAD
-=======
 ## [0.17.1] Q2 2024
 - tests: fixed build
 
@@ -36,7 +34,6 @@
 ## [0.14.17] Q1 2024
 - added infos at startup: current root device and if a bootloader update occurred
 
->>>>>>> b7d3a418
 ## [0.14.16] Q1 2024
 - updated azure-iot-sdk to 0.11.10 to introduce configurable outgoing message confirmation timeout
 
