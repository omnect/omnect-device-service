# Changelog

All notable changes to this project will be documented in this file.

The format is based on [Keep a Changelog](https://keepachangelog.com/en/1.0.0/),
and this project adheres to [Semantic Versioning](https://semver.org/spec/v2.0.0.html).

## [0.11.4] Q2 2023
<<<<<<< HEAD
 - systemd: removed enforcing reboot on errors
=======
 - fixed RUSTSEC-2023-0044
>>>>>>> ceaecf55

## [0.11.3] Q2 2023
 - updated to azure-iot-sdk 0.9.5
 - changed omnect git dependencies from ssh to https url's

## [0.11.2] Q2 2023
 - added feature toggle for reboot direct method
 - added feature reporting for wifi-commissioning-gatt-service
 - improved error messages

## [0.11.1] Q2 2023
 - fixed cargo clippy error

## [0.11.0] Q1 2023
 - refactored and introduced feature toggles

## [0.10.4] Q1 2023
 - systemd::start_unit: added timeout handling
 - systemd::wait_for_system_running: added timeout handling
 - systemd::reboot: sync journal before reboot
 - module version: also log the short git revision
 - explicit `cargo update` to fix RUSTSEC-2023-0034

## [0.10.3] Q1 2023
 - fixed twin update handling when key is not present at all vs. key is null

## [0.10.2] Q1 2023
 - fixed GHSA-4q83-7cq4-p6wg (explicit `cargo update`)

## [0.10.1] Q1 2023
 - update validation: added check if system is running

## [0.10.0] Q1 2023
 - refactored service permissions, reboot, factory-reset, ssh-report and
   update validation handling
   - removed path activation handling for permission propagation
   - added policy-kit configuration for accessing systemd via dbus for reboot
     and starting iot-hub-device-update
   - added sudo configuration for safe fw_setenv/printenv usage
   - added sudo configuration for writing ssh pubkey as user omnect
   - successful start of `iot-hub-device-update` is not part of update
     validation
 - allow service to use optional env file
   `/etc/omnect/omnect-device-service.env`, e.g. to set `RUST_LOG=DEBUG`

## [0.9.1] Q1 2023
 - improved readme
 - pined time dependency to 0.3.19 since newer versions need rust 1.63

## [0.9.0] Q1 2023
 - added ssh direct methods: open_ssh, close_ssh, refresh_ssh_status
 - updated azure-iot-sdk to 0.9.2

## [0.8.2] Q1 2023
 - fixed redundant locking on twin

## [0.8.1] Q1 2023
 - twin:
   - refactored into main module and submodules:
     - main module: src/twin/mod.rs
     - submodules of twin: common.rs, consent.rs, factory_reset.rs, network_status.rs
     - contains now handlers for: C2D messages, direct methods, and desired/reported properties
   - added unittests
   - don't report any network adapter in case no filter is set in desired properties
 - readme: prepared open sourcing repository

## [0.8.0] Q1 2023
 - introduced fallback update handling

## [0.7.3] Q1 2023
 - fixed bug when application didn't exit on Unauthenticated message

## [0.7.2] Q1 2023
 - report network status:
   - switched to include filter
   - fixed issue with empty filter
   - report vectors of addresses

## [0.7.1] Q1 2023
 - added audit exception for RUSTSEC-2020-0071

## [0.7.0] Q1 2023
 - bumped to notify 5.1
 - bumped to azure-iot-sdk 0.9.0
 - switched to anyhow based errors
 - report network status
 - general user consent:
   - only handle if list changed
   - list items are case insensitive

## [0.6.4] Q1 2023
 - introduce rust-toolchain.toml to enforce same rust version as used by kirkstone

## [0.6.3] Q1 2023
 - updated tokio to 1.23 in order to fix cargo audit warning

## [0.6.2] Q4 2022
 - renamed crate from icsdm-device-service to omnect-device-service

## [0.6.1] Q4 2022
 - renamed from ICS-DeviceManagement to omnect github orga

## [0.6.0] Q3 2022
 - renamed crate from demo-portal-module to icsdm-device-service

## [0.5.11] Q3 2022
 - added direct method "reboot"
 - fixed bug when async client does not terminate correctly
 - improved logging for AuthenticationStatus changes

## [0.5.10] Q3 2022
 - log message with severity error on panics

## [0.5.9] Q3 2022
 - fixed report azure-sdk-version in twin
 - updated to notify 5.0
 - switched from forked sd-notify to new official release 0.4.1
 - changed some debug messages to log level info

## [0.5.8] Q3 2022
 - report azure-sdk-version in twin
 - log info message for azure-sdk-version
 - bump to azure-iot-sdk 0.8.4

## [0.5.7] Q3 2022
 - start service after time-sync target to avoid time jumps during service start
 - added info message for logging the package version

## [0.5.6] Q3 2022
- fixed panic when closing message channel

## [0.5.5] Q3 2022
- fixed panic when calling IotHubClient::from_identity_service
- fixed terminating on ExpiredSasToken
- bumped to latest azure-iot-sdk 0.8.3

## [0.5.4] Q3 2022
- bumped to latest azure-iot-sdk 0.8.2
- fixed tokio dependency

## [0.5.3] Q2 2022
- replaced std::thread by tokio for async tasks

## [0.5.2] Q2 2022
- bumped to latest azure-iot-sdk 0.8.1

## [0.5.1] Q2 2022
- bumped to latest azure-iot-sdk 0.8.0

## [0.5.0] Q2 2022
- factory reset: optional restore wifi settings
- direct methods: return with error in case of file system failures
- fix bug in main loop when channel is closed by sender
- report cargo package version

## [0.4.1] Q2 2022
- general:
  - improved error logging and handling
- user consent:
  - fixed handling of empty general consent in desired properties
  - fixed opening file for reading

## [0.4.0] Q2 2022
- factory reset:
  - report new status "in_progress"
- user consent:
  - report general consent status

## [0.3.0] Q2 2022
- added user consent handling for "iot-hub-device-update"
- bumped to latest azure-iot-sdk 0.5.5
- firmware_reset_trigger_file: delete file content with OpenOptions "truncate"
- catch error message if fw_printenv command is not supported on the used platform
- rollback placeholder handling for formatting string, due to compatibility with rust toolchain < 1.56

## [0.2.0] Q1 2022
- bumped to latest azure-iot-sdk 0.5.3

## [0.1.1] Q1 2022
- evaluation of the uboot variable "factory-reset-status" optimized

## [0.1.0] Q1 2022
- initial version<|MERGE_RESOLUTION|>--- conflicted
+++ resolved
@@ -5,12 +5,11 @@
 The format is based on [Keep a Changelog](https://keepachangelog.com/en/1.0.0/),
 and this project adheres to [Semantic Versioning](https://semver.org/spec/v2.0.0.html).
 
+## [0.11.5] Q2 2023
+ - systemd: removed enforcing reboot on errors
+
 ## [0.11.4] Q2 2023
-<<<<<<< HEAD
- - systemd: removed enforcing reboot on errors
-=======
  - fixed RUSTSEC-2023-0044
->>>>>>> ceaecf55
 
 ## [0.11.3] Q2 2023
  - updated to azure-iot-sdk 0.9.5
