--- conflicted
+++ resolved
@@ -76,16 +76,6 @@
     async fn handle_event(&mut self, event: &feature::EventData) -> Result<()> {
         self.ensure()?;
 
-<<<<<<< HEAD
-        match event {
-            feature::EventData::Interval(_) | feature::EventData::Manual => {
-                info!("handle_event: time synced");
-                self.boot_time = Some(system::boot_time()?);
-                self.report().await
-            }
-            _ => bail!("unexpected event: {event:?}"),
-        }
-=======
         let (feature::EventData::Interval(_) | feature::EventData::Manual) = event else {
             bail!("unexpected event: {event:?}")
         };
@@ -93,7 +83,6 @@
         info!("handle_event: time synced");
         self.boot_time = Some(system::boot_time()?);
         self.report().await
->>>>>>> 04003bdd
     }
 }
 
