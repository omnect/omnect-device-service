--- conflicted
+++ resolved
@@ -170,14 +170,6 @@
     async fn handle_event(&mut self, event: &feature::EventData) -> Result<()> {
         self.ensure()?;
 
-<<<<<<< HEAD
-        match event {
-            feature::EventData::Interval(_) | feature::EventData::Manual => {
-                let expires = match &self.method {
-                    Method::X509(X509 { est, expires, .. }) if *est => expires,
-                    _ => bail!("refresh: unexpected provisioning method"),
-                };
-=======
         let (feature::EventData::Interval(_) | feature::EventData::Manual) = event else {
             bail!("unexpected event: {event:?}")
         };
@@ -186,23 +178,19 @@
             Method::X509(X509 { est, expires, .. }) if *est => expires,
             _ => bail!("refresh: unexpected provisioning method"),
         };
->>>>>>> 04003bdd
-
-                let x509 = X509::new(true, &self.hostname)?;
-
-                if &x509.expires != expires {
-                    info!("refresh: est expiration date changed {}", &x509.expires);
-
-                    self.method = Method::X509(x509);
-                    self.report().await?;
-                } else {
-                    debug!("refresh: est expiration date didn't change");
-                }
-
-                Ok(())
-            }
-            _ => bail!("unexpected event: {event:?}"),
+
+        let x509 = X509::new(true, &self.hostname)?;
+
+        if &x509.expires != expires {
+            info!("refresh: est expiration date changed {}", &x509.expires);
+
+            self.method = Method::X509(x509);
+            self.report().await?;
+        } else {
+            debug!("refresh: est expiration date didn't change");
         }
+
+        Ok(())
     }
 }
 
